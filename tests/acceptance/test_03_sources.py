--- conflicted
+++ resolved
@@ -2,34 +2,10 @@
 import pytest
 import requests
 
-<<<<<<< HEAD
-# pylint: disable=no-name-in-module
-from constants import (
-    AUDIO_FLOW,
-    DATA_FLOW,
-    DYNAMIC_PROPS,
-    ID_404,
-    IMAGE_FLOW,
-    MULTI_FLOW,
-    VIDEO_FLOW,
-    get_source,
-)
-
-=======
->>>>>>> fb0ed641
 pytestmark = [
     pytest.mark.acceptance,
 ]
 
-<<<<<<< HEAD
-VIDEO_SOURCE = get_source(VIDEO_FLOW)
-AUDIO_SOURCE = get_source(AUDIO_FLOW)
-DATA_SOURCE = get_source(DATA_FLOW)
-IMAGE_SOURCE = get_source(IMAGE_FLOW)
-MULTI_SOURCE = get_source(MULTI_FLOW)
-
-=======
->>>>>>> fb0ed641
 
 @pytest.mark.parametrize(
     "path, verb",
@@ -279,6 +255,7 @@
     stub_video_source,
     stub_audio_source,
     stub_data_source,
+    stub_image_source,
     stub_multi_source,
 ):
     # Arrange
@@ -299,22 +276,7 @@
     assert 200 == response.status_code
     assert "content-type" in response_headers_lower
     assert "application/json" == response_headers_lower["content-type"]
-<<<<<<< HEAD
     assert 5 == len(response.json())
-    for prop in DYNAMIC_PROPS:
-        for record in response_json:
-            if prop in record:
-                del record[prop]
-    assert {**VIDEO_SOURCE, "collected_by": [MULTI_SOURCE["id"]]} in response_json
-    assert {**AUDIO_SOURCE, "collected_by": [MULTI_SOURCE["id"]]} in response_json
-    assert {**DATA_SOURCE, "collected_by": [MULTI_SOURCE["id"]]} in response_json
-    assert {**IMAGE_SOURCE, "collected_by": [MULTI_SOURCE["id"]]} in response_json
-    assert MULTI_SOURCE in response_json
-
-
-def test_List_Sources_GET_200_format(api_client_cognito):
-=======
-    assert 4 == len(response.json())
     for prop in dynamic_props:
         for record in response_json:
             if prop in record:
@@ -331,13 +293,16 @@
         **stub_data_source,
         "collected_by": [stub_multi_source["id"]],
     } in response_json
+    assert {
+        **stub_image_source,
+        "collected_by": [stub_multi_source["id"]],
+    } in response_json
     assert stub_multi_source in response_json
 
 
 def test_List_Sources_GET_200_format(
     api_client_cognito, dynamic_props, stub_data_source, stub_multi_source
 ):
->>>>>>> fb0ed641
     """List sources with format query specified"""
     # Arrange
     path = "/sources"
