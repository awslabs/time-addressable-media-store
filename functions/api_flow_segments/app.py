import concurrent.futures
import json
import os
from datetime import datetime
from http import HTTPStatus
from typing import List, Optional, Union

from aws_lambda_powertools import Logger, Metrics, Tracer
from aws_lambda_powertools.event_handler import (
    APIGatewayRestResolver,
    CORSConfig,
    Response,
    content_types,
)
from aws_lambda_powertools.event_handler.exceptions import (
    BadRequestError,
    NotFoundError,
    ServiceError,
)
from aws_lambda_powertools.event_handler.openapi.exceptions import (
    RequestValidationError,
)
from aws_lambda_powertools.event_handler.openapi.params import Body, Path, Query
from aws_lambda_powertools.logging import correlation_paths
from aws_lambda_powertools.utilities.typing import LambdaContext
from boto3.dynamodb.conditions import And, Attr, Key
from dynamodb import (
    TimeRangeBoundary,
    delete_flow_segments,
    get_flow_timerange,
    get_key_and_args,
    get_timerange_expression,
    segments_table,
    validate_object_id,
)
from mediatimestamp.immutable import TimeRange
from neptune import (
    check_node_exists,
    enhance_resources,
    merge_delete_request,
    query_node,
    update_flow_segments_updated,
)
from pydantic import ValidationError
from schema import Deletionrequest, FailedSegment, Flowsegment, GetUrl, Timerange, Uuid
from typing_extensions import Annotated
from utils import (
    base_delete_request_dict,
    check_object_exists,
    generate_link_url,
    generate_presigned_url,
    get_store_name,
    model_dump,
    publish_event,
    put_message,
)

tracer = Tracer()
logger = Logger()
app = APIGatewayRestResolver(
    enable_validation=True, cors=CORSConfig(expose_headers=["*"])
)
metrics = Metrics()
bucket = os.environ["BUCKET"]
bucket_region = os.environ["BUCKET_REGION"]
s3_queue = os.environ["S3_QUEUE_URL"]
del_queue = os.environ["DELETE_QUEUE_URL"]
store_name = get_store_name()

UUID_PATTERN = Uuid.model_fields["root"].metadata[0].pattern
TIMERANGE_PATTERN = Timerange.model_fields["root"].metadata[0].pattern


@app.head("/flows/<flowId>/segments")
@app.get("/flows/<flowId>/segments")
@tracer.capture_method(capture_response=False)
def get_flow_segments_by_id(
    flow_id: Annotated[
        str, Path(alias="flowId")
    ],  # There is a special case here where 404 is defined for an invalid (bad format) flowId
    param_object_id: Annotated[Optional[str], Query(alias="object_id")] = None,
    param_timerange: Annotated[
        Optional[str], Query(alias="timerange", pattern=TIMERANGE_PATTERN)
    ] = None,
    param_reverse_order: Annotated[Optional[bool], Query(alias="reverse_order")] = None,
    param_accept_get_urls: Annotated[
        Optional[str], Query(alias="accept_get_urls", pattern=r"^([^,]+(,[^,]+)*)?$")
    ] = None,
    param_page: Annotated[Optional[str], Query(alias="page")] = None,
    param_limit: Annotated[Optional[int], Query(alias="limit")] = None,
):
    try:
        Uuid(root=flow_id)
    except ValidationError as ex:
        raise NotFoundError("The flow ID in the path is invalid.") from ex  # 404
    if not check_node_exists("flow", flow_id):
        return Response(
            status_code=HTTPStatus.OK.value,  # 200
            content_type=content_types.APPLICATION_JSON,
            body=json.dumps([]),
        )
    args = get_key_and_args(
        flow_id,
        {
            "reverse_order": param_reverse_order,
            "limit": param_limit,
            "page": param_page,
            "timerange": param_timerange,
            "object_id": param_object_id,
        },
    )
    reverse_order = not args["ScanIndexForward"]
    query = segments_table.query(**args)
    items = query["Items"]
    custom_headers = {}
    while "LastEvaluatedKey" in query and len(items) < args["Limit"]:
        args["ExclusiveStartKey"] = query["LastEvaluatedKey"]
        query = segments_table.query(**args)
        items.extend(query["Items"])
    match len(items):
        case 0:
            custom_headers["X-Paging-Timerange"] = "()"
        case 1:
            custom_headers["X-Paging-Timerange"] = items[0]["timerange"]
        case _:
            custom_headers["X-Paging-Timerange"] = str(
                TimeRange.from_str(items[0]["timerange"]).extend_to_encompass_timerange(
                    TimeRange.from_str(items[-1]["timerange"])
                )
            )
    if "LastEvaluatedKey" in query:
        custom_headers["X-Paging-NextKey"] = str(
            query["LastEvaluatedKey"]["timerange_end"]
        )
        custom_headers["Link"] = generate_link_url(
            app.current_event, str(query["LastEvaluatedKey"]["timerange_end"])
        )
    # Set Paging Limit header if paging limit being used is not the one specified
    if param_limit != args["Limit"]:
        custom_headers["X-Paging-Limit"] = str(args["Limit"])
    custom_headers["X-Paging-Count"] = str(len(items))
    custom_headers["X-Paging-Reverse-Order"] = str(reverse_order)
    if app.current_event.request_context.http_method == "HEAD":
        return Response(
            status_code=HTTPStatus.OK.value,  # 200
            content_type=content_types.APPLICATION_JSON,
            body=None,
            headers=custom_headers,
        )
    schema_items = [Flowsegment(**item) for item in items]
    filter_object_urls(schema_items, param_accept_get_urls)
    return Response(
        status_code=HTTPStatus.OK.value,  # 200
        content_type=content_types.APPLICATION_JSON,
        body=model_dump(schema_items),
        headers=custom_headers,
    )


@app.post("/flows/<flowId>/segments")
@tracer.capture_method(capture_response=False)
def post_flow_segments_by_id(
    flow_segment: Annotated[Union[Flowsegment, List[Flowsegment]], Body()],
    flow_id: Annotated[str, Path(alias="flowId", pattern=UUID_PATTERN)],
):
    try:
        item = query_node("flow", flow_id)
    except ValueError as e:
        raise NotFoundError("The flow does not exist.") from e  # 404
    if item.get("read_only"):
        raise ServiceError(
            403,
            "Forbidden. You do not have permission to modify this flow. It may be marked read-only.",
        )  # 403
    if not item.get("container"):
<<<<<<< HEAD
        raise BadRequestError("Bad request. The flow 'container' is not set.")  # 400
    if isinstance(flow_segment, List):
        failed_segments = []
        for segment in flow_segment:
            segment_result = process_single_segment(item, segment)
            if segment_result:
                failed_segments.append(segment_result)
        if len(failed_segments) == 0:
            return None, HTTPStatus.CREATED.value  # 201
        else:
            return model_dump(failed_segments), HTTPStatus.OK.value  # 200
    # Handle single segment requests separately to retain backwards compatibility with previous version of API where list of segments not available.
    else:
        segment_result = process_single_segment(item, flow_segment)
        if segment_result:
            raise BadRequestError(segment_result.error.summary)  # 400
        else:
            return None, HTTPStatus.CREATED.value  # 201
=======
        raise BadRequestError(
            "Bad request. Invalid flow storage request JSON or the flow 'container' is not set."
        )  # 400
    if not flow_segment.get_urls and not check_object_exists(
        bucket, flow_segment.object_id
    ):
        raise BadRequestError(
            "Bad request. The object id provided for a segment MUST exist."
        )  # 400
    item_dict = model_dump(flow_segment)
    segment_timerange = TimeRange.from_str(item_dict["timerange"])
    if check_overlapping_segments(flow_id, segment_timerange):
        raise BadRequestError(
            "Bad request. The timerange of the segment MUST NOT overlap any other segment in the same Flow."
        )  # 400
    item_dict["timerange_start"] = segment_timerange.start.to_nanosec() + (
        0 if segment_timerange.includes_start() else 1
    )
    item_dict["timerange_end"] = segment_timerange.end.to_nanosec() - (
        0 if segment_timerange.includes_end() else 1
    )
    segments_table.put_item(
        Item={**item_dict, "flow_id": flow_id}, ReturnValues="ALL_OLD"
    )
    update_flow_segments_updated(flow_id)
    schema_item = Flowsegment(**item_dict)
    get_url = get_nonsigned_url(schema_item.object_id)
    schema_item.get_urls = (
        schema_item.get_urls.append(get_url) if schema_item.get_urls else [get_url]
    )
    publish_event(
        "flows/segments_added",
        {"flow_id": flow_id, "segments": [model_dump(schema_item)]},
        enhance_resources(
            [
                f"tams:flow:{flow_id}",
                f'tams:source:{item["source_id"]}',
                *set(
                    f"tams:flow-collected-by:{c_id}"
                    for c_id in item.get("collected_by", [])
                ),
            ]
        ),
    )
    return model_dump(flow_segment), HTTPStatus.CREATED.value  # 201
>>>>>>> fb0ed641


@app.delete("/flows/<flowId>/segments")
@tracer.capture_method(capture_response=False)
def delete_flow_segments_by_id(
    flow_id: Annotated[str, Path(alias="flowId", pattern=UUID_PATTERN)],
    param_timerange: Annotated[
        Optional[str], Query(alias="timerange", pattern=TIMERANGE_PATTERN)
    ] = None,
    param_object_id: Annotated[Optional[str], Query(alias="object_id")] = None,
):
    try:
        item = query_node("flow", flow_id)
    except ValueError as e:
        raise NotFoundError(
            "The requested flow ID in the path is invalid."
        ) from e  # 404
    if item.get("read_only"):
        raise ServiceError(
            403,
            "Forbidden. You do not have permission to modify this flow. It may be marked read-only.",
        )  # 403
    timerange_to_delete = TimeRange.from_str(get_flow_timerange(flow_id))
    if param_timerange:
        timerange_to_delete = TimeRange.from_str(param_timerange)
    deletion_request_dict = None
    if param_object_id:
        # Not able to handle return of Delete Request as delete requests do not support "object_id" query parameter
        delete_flow_segments(
            flow_id,
            {
                "timerange": param_timerange,
                "object_id": param_object_id,
            },
            timerange_to_delete,
            app.lambda_context,
            s3_queue,
            del_queue,
            None,
        )
        return None, HTTPStatus.NO_CONTENT.value  # 204
    deletion_request_dict = {
        **base_delete_request_dict(flow_id, app.current_event.request_context),
        "delete_flow": False,
        "timerange_to_delete": str(timerange_to_delete),
        "timerange_remaining": str(timerange_to_delete),
    }
    put_message(del_queue, deletion_request_dict)
    merge_delete_request(deletion_request_dict)
    if deletion_request_dict is not None:
        return Response(
            status_code=HTTPStatus.ACCEPTED.value,  # 202
            content_type=content_types.APPLICATION_JSON,
            body=model_dump(Deletionrequest(**deletion_request_dict)),
            headers={
                "Location": f'https://{app.current_event.request_context.domain_name}{app.current_event.request_context.path.split("/flows/")[0]}/flow-delete-requests/{deletion_request_dict["id"]}'
            },
        )
    return None, HTTPStatus.NO_CONTENT.value  # 204


@logger.inject_lambda_context(
    log_event=True, correlation_id_path=correlation_paths.API_GATEWAY_REST
)
@tracer.capture_lambda_handler(capture_response=False)
@metrics.log_metrics(capture_cold_start_metric=True)
def lambda_handler(event: dict, context: LambdaContext) -> dict:
    return app.resolve(event, context)


@app.exception_handler(RequestValidationError)
def handle_validation_error(ex: RequestValidationError):
    raise BadRequestError(ex.errors())  # 400


@tracer.capture_method(capture_response=False)
def check_overlapping_segments(flow_id, segment_timerange):
    args = {
        "KeyConditionExpression": And(
            Key("flow_id").eq(flow_id),
            get_timerange_expression(Key, TimeRangeBoundary.END, segment_timerange),
        ),
        "FilterExpression": get_timerange_expression(
            Attr, TimeRangeBoundary.START, segment_timerange
        ),
    }
    query = segments_table.query(**args)
    items = query["Items"]
    while "LastEvaluatedKey" in query:
        args["ExclusiveStartKey"] = query["LastEvaluatedKey"]
        query = segments_table.query(**args)
        items.extend(query["Items"])
    return len(items) > 0


@tracer.capture_method(capture_response=False)
def get_presigned_url(key):
    url = generate_presigned_url("get_object", bucket, key)
    return (key, url)


@tracer.capture_method(capture_response=False)
def get_nonsigned_url(key):
    return GetUrl(
        label=f"aws.{bucket_region}:s3:{store_name}",
        url=f"https://{bucket}.s3.{bucket_region}.amazonaws.com/{key}",
    )


@tracer.capture_method(capture_response=False)
def generate_urls_parallel(keys):
    # Asynchronous call to pre-signed url API
    with concurrent.futures.ThreadPoolExecutor() as executor:
        futures = []
        for object_id in keys:
            futures.append(executor.submit(get_presigned_url, object_id))
    # Build dict of returned urls
    urls = {}
    for future in futures:
        key, url = future.result()
        urls[key] = url
    return urls


@tracer.capture_method(capture_response=False)
def filter_object_urls(schema_items: list, accept_get_urls: str) -> None:
    """Filter the object urls in the schema items based on the accept_get_urls parameter."""
    presigned_urls = {}
    # Get presigned URLs only if required
    if accept_get_urls is None or ":s3.presigned:" in accept_get_urls:
        presigned_urls = generate_urls_parallel(
            set(item.object_id for item in schema_items)
        )
    # Add url to items
    for item in schema_items:
        if accept_get_urls == "":
            item.get_urls = None
            continue
        get_url = get_nonsigned_url(item.object_id)
        item.get_urls = [*item.get_urls, get_url] if item.get_urls else [get_url]
        # Add pre-signed urls where supplied
        if item.object_id in presigned_urls:
            presigned_get_url = GetUrl(
                label=f"aws.{bucket_region}:s3.presigned:{store_name}",
                url=presigned_urls[item.object_id],
            )
            item.get_urls.append(presigned_get_url)
        # Filter returned get_urls when specified
        if accept_get_urls:
            get_url_labels = [
                label for label in accept_get_urls.split(",") if label.strip()
            ]
            item.get_urls = [
                get_url for get_url in item.get_urls if get_url.label in get_url_labels
            ]


@tracer.capture_method(capture_response=False)
def process_single_segment(flow: dict, flow_segment: Flowsegment) -> None:
    """Process a single flow segment POST request"""
    item_dict = model_dump(flow_segment)
    if not validate_object_id(flow_segment.object_id, flow["id"]):
        return FailedSegment(
            **{
                "object_id": flow_segment.object_id,
                "timerange": item_dict["timerange"],
                "error": {
                    "type": "BadRequestError",
                    "summary": "Bad request. The object id is not valid to be used for the flow id supplied.",
                    "time": datetime.now().strftime("%Y-%m-%dT%H:%M:%SZ"),
                },
            }
        )
    # If get_urls is supplied then not need to check if item exists in S3
    if not flow_segment.get_urls and not check_object_exists(
        bucket, flow_segment.object_id
    ):
        return FailedSegment(
            **{
                "object_id": flow_segment.object_id,
                "timerange": item_dict["timerange"],
                "error": {
                    "type": "BadRequestError",
                    "summary": "Bad request. The object id provided for a segment MUST exist.",
                    "time": datetime.now().strftime("%Y-%m-%dT%H:%M:%SZ"),
                },
            }
        )
    segment_timerange = TimeRange.from_str(item_dict["timerange"])
    if check_overlapping_segments(flow["id"], segment_timerange):
        return FailedSegment(
            **{
                "object_id": flow_segment.object_id,
                "timerange": item_dict["timerange"],
                "error": {
                    "type": "BadRequestError",
                    "summary": "Bad request. The timerange of the segment MUST NOT overlap any other segment in the same Flow.",
                    "time": datetime.now().strftime("%Y-%m-%dT%H:%M:%SZ"),
                },
            }
        )
    item_dict["timerange_start"] = segment_timerange.start.to_nanosec() + (
        0 if segment_timerange.includes_start() else 1
    )
    item_dict["timerange_end"] = segment_timerange.end.to_nanosec() - (
        0 if segment_timerange.includes_end() else 1
    )
    segments_table.put_item(
        Item={**item_dict, "flow_id": flow["id"]}, ReturnValues="ALL_OLD"
    )
    update_flow_segments_updated(flow["id"])
    schema_item = Flowsegment(**item_dict)
    get_url = get_nonsigned_url(schema_item.object_id)
    schema_item.get_urls = (
        schema_item.get_urls.append(get_url) if schema_item.get_urls else [get_url]
    )
    publish_event(
        "flows/segments_added",
        {"flow_id": flow["id"], "segments": [model_dump(schema_item)]},
        enhance_resources(
            [
                f'tams:flow:{flow["id"]}',
                f'tams:source:{flow["source_id"]}',
                *set(
                    f"tams:flow-collected-by:{c_id}"
                    for c_id in flow.get("collected_by", [])
                ),
            ]
        ),
    )<|MERGE_RESOLUTION|>--- conflicted
+++ resolved
@@ -173,7 +173,6 @@
             "Forbidden. You do not have permission to modify this flow. It may be marked read-only.",
         )  # 403
     if not item.get("container"):
-<<<<<<< HEAD
         raise BadRequestError("Bad request. The flow 'container' is not set.")  # 400
     if isinstance(flow_segment, List):
         failed_segments = []
@@ -192,53 +191,6 @@
             raise BadRequestError(segment_result.error.summary)  # 400
         else:
             return None, HTTPStatus.CREATED.value  # 201
-=======
-        raise BadRequestError(
-            "Bad request. Invalid flow storage request JSON or the flow 'container' is not set."
-        )  # 400
-    if not flow_segment.get_urls and not check_object_exists(
-        bucket, flow_segment.object_id
-    ):
-        raise BadRequestError(
-            "Bad request. The object id provided for a segment MUST exist."
-        )  # 400
-    item_dict = model_dump(flow_segment)
-    segment_timerange = TimeRange.from_str(item_dict["timerange"])
-    if check_overlapping_segments(flow_id, segment_timerange):
-        raise BadRequestError(
-            "Bad request. The timerange of the segment MUST NOT overlap any other segment in the same Flow."
-        )  # 400
-    item_dict["timerange_start"] = segment_timerange.start.to_nanosec() + (
-        0 if segment_timerange.includes_start() else 1
-    )
-    item_dict["timerange_end"] = segment_timerange.end.to_nanosec() - (
-        0 if segment_timerange.includes_end() else 1
-    )
-    segments_table.put_item(
-        Item={**item_dict, "flow_id": flow_id}, ReturnValues="ALL_OLD"
-    )
-    update_flow_segments_updated(flow_id)
-    schema_item = Flowsegment(**item_dict)
-    get_url = get_nonsigned_url(schema_item.object_id)
-    schema_item.get_urls = (
-        schema_item.get_urls.append(get_url) if schema_item.get_urls else [get_url]
-    )
-    publish_event(
-        "flows/segments_added",
-        {"flow_id": flow_id, "segments": [model_dump(schema_item)]},
-        enhance_resources(
-            [
-                f"tams:flow:{flow_id}",
-                f'tams:source:{item["source_id"]}',
-                *set(
-                    f"tams:flow-collected-by:{c_id}"
-                    for c_id in item.get("collected_by", [])
-                ),
-            ]
-        ),
-    )
-    return model_dump(flow_segment), HTTPStatus.CREATED.value  # 201
->>>>>>> fb0ed641
 
 
 @app.delete("/flows/<flowId>/segments")
