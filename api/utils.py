# pylint: disable=too-many-lines
import json
import math
import os
import urllib.parse
import uuid
from datetime import datetime, timezone
from enum import Enum

# pylint: disable=no-name-in-module
from itertools import batched
from typing import Type

import boto3
import constants
import cymple
from aws_lambda_powertools import Tracer
from aws_lambda_powertools.utilities.data_classes import APIGatewayProxyEvent
from aws_lambda_powertools.utilities.data_classes.api_gateway_proxy_event import (
    APIGatewayEventRequestContext,
)
from aws_lambda_powertools.utilities.typing import LambdaContext
from boto3.dynamodb.conditions import And, Attr, Key
from botocore.config import Config
from botocore.exceptions import ClientError
from cymple import QueryBuilder
from mediatimestamp.immutable import TimeRange
from params import essence_params, query_params
from pydantic import BaseModel

tracer = Tracer()


events = boto3.client("events")
sqs = boto3.client("sqs")
s3 = boto3.client(
    "s3", config=Config(s3={"addressing_style": "virtual"})
)  # Addressing style is required to ensure pre-signed URLs work as soon as the bucket is created.
<<<<<<< HEAD
neptune = boto3.client(
    "neptunedata",
    region_name=os.environ["AWS_REGION"],
    endpoint_url=f'https://{os.environ["NEPTUNE_ENDPOINT"]}:8182',
)
qb = QueryBuilder()


class TimeRangeBoundary(Enum):
    START = "start"
    END = "end"
=======
>>>>>>> d29d03c7


@tracer.capture_method(capture_response=False)
def base_delete_request_dict(
    flow_id: str, request_context: APIGatewayEventRequestContext
) -> dict:
    """Returns a base delete request dict"""
    now = datetime.now().strftime(constants.DATETIME_FORMAT)
    return {
        "id": str(uuid.uuid4()),
        "created": now,
        "updated": now,
        "status": "created",
        "flow_id": flow_id,
        "created_by": get_username(request_context),
    }


@tracer.capture_method(capture_response=False)
def check_delete_source(source_id: str) -> None:
    """Performs a conditional delete on the specified Source. It is only deleted if it is not referenced by any flow representations"""
    query = (
        qb.match()
        .node(ref_name="source", labels="source", properties={"id": source_id})
        .where_literal("NOT exists((source)<-[:represents]-(:flow))")
        .detach_delete(ref_name="source")
        .return_literal("source.id AS source_id")
        .get()
    )
    neptune.execute_open_cypher_query(openCypherQuery=query)


@tracer.capture_method(capture_response=False)
def check_object_exists(bucket, object_id: str) -> bool:
    """Checks whether the specified object_id (as key) currently exists in the specified S3 Bucket"""
    try:
        s3.head_object(Bucket=bucket, Key=object_id)
        return True
    except ClientError:
        return False


@tracer.capture_method(capture_response=False)
def delete_flow_segments(
    segments_table: "boto3.resources.factory.dynamodb.Table",
    flow_id: str,
    parameters: None | dict,
    timerange_to_delete: TimeRange,
    context: LambdaContext,
    s3_queue: str,
    del_queue: str,
    item_dict: dict | None = None,
):
    """Performs the logic to delete flow segments exits gracefully if within 5 seconds of Lambda timeout"""
    delete_error = None
    args = get_key_and_args(flow_id, parameters)
    args["Limit"] = constants.DELETE_BATCH_SIZE
    query = segments_table.query(**args)
    object_ids = set()
    # Pop first and/or last item in array if they are not entirely covered by the deletion timerange
    query["Items"] = pop_outliers(timerange_to_delete, query["Items"])
    if len(query["Items"]) > 0:
        delete_error = delete_segment_items(
            segments_table,
            query["Items"],
            object_ids,
        )
        update_flow_segments_updated(flow_id)
    # Continue with deletes if no errors, more records available and more than specified milliseconds remain of runtime
    while (
        delete_error is None
        and "LastEvaluatedKey" in query
        and context.get_remaining_time_in_millis() > constants.LAMBDA_TIME_REMAINING
    ):
        query = segments_table.query(
            **args,
            ExclusiveStartKey=query["LastEvaluatedKey"],
        )
        # Pop first and/or last item in array if they are not entirely covered by the deletion timerange
        query["Items"] = pop_outliers(timerange_to_delete, query["Items"])
        if len(query["Items"]) > 0:
            delete_error = delete_segment_items(
                segments_table,
                query["Items"],
                object_ids,
            )
            update_flow_segments_updated(flow_id)
    # Add affected object_ids to the SQS queue for potential S3 cleanup
    if len(object_ids) > 0:
        for message in get_message_batches(list(object_ids)):
            sqs.send_message(
                QueueUrl=s3_queue,
                MessageBody=json.dumps(message),
            )
    if item_dict is None:
        # item_dict only None when called from object_id related segment delete. This method does not support delete requests
        return
    # Update DDB record with error if error encountered, no SQS publish to prevent further processing
    if delete_error:
        merge_delete_request(
            {
                **item_dict,
                "status": "error",
                "error": delete_error,
            }
        )
        return
    # Update DDB record with done, no SQS publish as no further processing required.
    if "LastEvaluatedKey" not in query:
        merge_delete_request(
            {
                **item_dict,
                "status": "done",
                "timerange_remaining": "()",
            }
        )
        return
    last_timerange = TimeRange.from_str(query["Items"][-1]["timerange"])
    timerange_remaining = timerange_to_delete.intersect_with(
        last_timerange.timerange_after()
    )
    item_dict["timerange_remaining"] = str(timerange_remaining)
    item_dict["updated"] = datetime.now().strftime(constants.DATETIME_FORMAT)
    put_deletion_request(del_queue, item_dict)


@tracer.capture_method(capture_response=False)
def delete_segment_items(
    segments_table: "boto3.resources.factory.dynamodb.Table",
    items: list[dict],
    object_ids: set[str],
) -> tuple[dict, None]:
    """Loop supplied items and delete, early return on error, append to object_ids supplied on success"""
    delete_error = None
    for item in items:
        key = {
            "flow_id": item["flow_id"],
            "timerange_end": item["timerange_end"],
        }
        try:
            delete_item = segments_table.delete_item(
                Key=key,
                ReturnValues="ALL_OLD",
            )
            if "Attributes" in delete_item:
                object_ids.add(item["object_id"])
                publish_event(
                    "flows/segments_deleted",
                    {"flow_id": item["flow_id"], "timerange": item["timerange"]},
                    [item["flow_id"]],
                )
        except ClientError as e:
            delete_error = {
                "type": e.response["Error"]["Code"],
                "summary": e.response["Error"]["Message"],
                "traceback": [
                    f"Delete Segment Key: {json.dumps(key, default=str)}",
                    json.dumps(e.response["ResponseMetadata"], default=str),
                ],
                "time": datetime.now().strftime("%Y-%m-%dT%H:%M:%SZ"),
            }
            break
    return delete_error


@tracer.capture_method(capture_response=False)
def generate_link_url(current_event: APIGatewayProxyEvent, page_value: str) -> str:
    """Generates a link URL relative to the API Gateway request that calls it"""
    host = current_event.request_context.domain_name
    path = current_event.request_context.path
    query_string = (
        "&".join(
            f"{k}={v}"
            for k, v in current_event.query_string_parameters.items()
            if k != "page"
        )
        + "&"
        if current_event.query_string_parameters
        else ""
    )

    return f'<https://{host}{path}?{query_string}page={urllib.parse.quote_plus(page_value)}>; rel="next"'


@tracer.capture_method(capture_response=False)
# pylint: disable=W0102:dangerous-default-value
def generate_presigned_url(
    method: str, bucket: str, key: str, other_args: dict = {}
) -> str:
    """Generates an S3 pre-signed URL"""
    url = s3.generate_presigned_url(
        ClientMethod=method,
        Params={
            "Bucket": bucket,
            "Key": key,
            **other_args,
        },
        ExpiresIn=3600,
    )
    return url


@tracer.capture_method(capture_response=False)
def get_flow_timerange(
    table: "boto3.resources.factory.dynamodb.Table", flow_id: str
) -> str:
    """Get the timerange for a specified flow"""
    first_segment = table.query(
        KeyConditionExpression=Key("flow_id").eq(flow_id),
        Limit=1,
        ScanIndexForward=True,
        Select="SPECIFIC_ATTRIBUTES",
        ProjectionExpression="timerange",
    )["Items"]
    last_segment = table.query(
        KeyConditionExpression=Key("flow_id").eq(flow_id),
        Limit=1,
        ScanIndexForward=False,
        Select="SPECIFIC_ATTRIBUTES",
        ProjectionExpression="timerange",
    )["Items"]
    if len(first_segment) > 0 and len(last_segment) > 0:
        return str(
            TimeRange.from_str(
                first_segment[0]["timerange"]
            ).extend_to_encompass_timerange(
                TimeRange.from_str(last_segment[0]["timerange"])
            )
        )
    if len(first_segment) > 0:
        return first_segment[0]["timerange"]
    if len(last_segment) > 0:
        return last_segment[0]["timerange"]
    return "()"


@tracer.capture_method(capture_response=False)
def get_timerange_expression(
    expression_type: Type[Attr] | Type[Key],
    boundary: TimeRangeBoundary,
    filter_value: TimeRange,
):
    """Returns a DynamoDB expression, for Key or Filter, to add the specfied timerange condition."""
    other_boundary = (
        TimeRangeBoundary.START
        if boundary == TimeRangeBoundary.END
        else TimeRangeBoundary.END
    )
    include_method = getattr(filter_value, f"includes_{other_boundary.value}")
    nanosec_value = getattr(filter_value, other_boundary.value).to_nanosec()
    match boundary:
        case TimeRangeBoundary.START:
            if include_method():
                return expression_type(f"timerange_{boundary.value}").lte(nanosec_value)
            else:
                return expression_type(f"timerange_{boundary.value}").lt(nanosec_value)
        case TimeRangeBoundary.END:
            if include_method():
                return expression_type(f"timerange_{boundary.value}").gte(nanosec_value)
            else:
                return expression_type(f"timerange_{boundary.value}").gt(nanosec_value)


@tracer.capture_method(capture_response=False)
def get_key_and_args(flow_id: str, parameters: None | dict) -> tuple[dict, bool]:
    """Generate key expression and args for a dynamodb query operation"""
    args = {
        "KeyConditionExpression": Key("flow_id").eq(flow_id),
        "ScanIndexForward": True,
        "Limit": constants.DEFAULT_PAGE_LIMIT,
    }
    if parameters is None:
        return args
    reverse_order = parameters.get("reverse_order", "false").lower() == "true"
    args["ScanIndexForward"] = not reverse_order
    # Pagination query string parameters
    if "limit" in parameters:
        args["Limit"] = min(int(parameters["limit"]), constants.MAX_PAGE_LIMIT)
    if "page" in parameters:
        args["ExclusiveStartKey"] = {
            "flow_id": flow_id,
            "timerange_end": int(parameters["page"]),
        }
    # Parse timerange filter out of parameters
    timerange_filter = (
        TimeRange.from_str(parameters["timerange"])
        if "timerange" in parameters
        else None
    )
    # Update Key Expression
    if "object_id" in parameters:
        args["IndexName"] = "object-id-index"
        args["KeyConditionExpression"] = And(
            args["KeyConditionExpression"],
            Key("object_id").eq(parameters["object_id"]),
        )
    elif timerange_filter and timerange_filter.start:
        args["KeyConditionExpression"] = And(
            args["KeyConditionExpression"],
            get_timerange_expression(Key, TimeRangeBoundary.END, timerange_filter),
        )
    # Build Filter expression
    if timerange_filter:
        if timerange_filter.start and "object_id" in parameters:
            args["FilterExpression"] = get_timerange_expression(
                Attr, TimeRangeBoundary.END, timerange_filter
            )
        if timerange_filter.end:
            args["FilterExpression"] = get_timerange_expression(
                Attr, TimeRangeBoundary.START, timerange_filter
            )
    return args


@tracer.capture_method(capture_response=False)
def get_message_batches(items: list) -> list:
    """Split a list of items into a list of batches all smaller than the defined maximum message size"""
    if len(items) == 0:
        return []
    batch_count = math.ceil(
        len(json.dumps(items, default=str)) / constants.MAX_MESSAGE_SIZE
    )
    batch_size = math.ceil(len(items) / batch_count)
    return list(batched(items, batch_size))


@tracer.capture_method(capture_response=False)
def get_username(request_context: APIGatewayEventRequestContext) -> str:
    """Dervive a suitable username from the API Gateway request details"""
    idp = boto3.client("cognito-idp")
    if "username" in request_context.authorizer.claims:
        user_pool = idp.describe_user_pool(UserPoolId=os.environ["USER_POOL_ID"])[
            "UserPool"
        ]
        if "UsernameAttributes" in user_pool:
            user_attributes = idp.admin_get_user(
                UserPoolId=os.environ["USER_POOL_ID"],
                Username=request_context.authorizer.claims["username"],
            )["UserAttributes"]
            user_attributes = {a["Name"]: a["Value"] for a in user_attributes}
            if "email" in user_pool["UsernameAttributes"]:
                return user_attributes["email"]
            if "phone_number" in user_pool["UsernameAttributes"]:
                return user_attributes["phone_number"]
        return request_context.authorizer.claims["username"]
    if "client_id" in request_context.authorizer.claims:
        user_pool_client = idp.describe_user_pool_client(
            UserPoolId=os.environ["USER_POOL_ID"],
            ClientId=request_context.authorizer.claims["client_id"],
        )
        return user_pool_client["UserPoolClient"]["ClientName"]
    return "NoAuth"


@tracer.capture_method(capture_response=False)
def model_dump(model: BaseModel, **kwargs: None | dict) -> dict:
    """Dumps a pydantic model to a dict, removing null and other "empty" keys"""
    args = {"by_alias": True, "exclude_unset": True, "exclude_none": True, **kwargs}
    model_dict = model.model_dump(mode="json", **args)
    remove_null(model_dict)
    return model_dict


@tracer.capture_method(capture_response=False)
def model_dump_json(model: BaseModel | list[BaseModel], **kwargs: None | dict):
    """Dumps a pydantic model to a json string, removing null and other "empty" keys"""
    if isinstance(model, list):
        model_dict = [model_dump(m, **kwargs) for m in model]
    else:
        model_dict = model_dump(model, **kwargs)
    return json.dumps(model_dict)


@tracer.capture_method(capture_response=False)
def pop_outliers(timerange: TimeRange, items: list) -> list:
    """Remove ends of a list of Timerange items if they do not fully cover the supplied Timerange"""
    if len(items) > 1:
        if not timerange.contains_subrange(TimeRange.from_str(items[-1]["timerange"])):
            return items[:-1]
    if len(items) > 0:
        if not timerange.contains_subrange(TimeRange.from_str(items[0]["timerange"])):
            return items[1:]
    return items


@tracer.capture_method(capture_response=False)
# pylint: disable=dangerous-default-value
def publish_event(detail_type: str, details: dict, resources: list = []) -> None:
    """Publishes the supplied events to an EventBridge EventBus"""
    events.put_events(
        Entries=[
            {
                "Source": "tams.api",
                "EventBusName": os.environ["EVENT_BUS"],
                "DetailType": detail_type,
                "Time": datetime.now(),
                "Detail": json.dumps(details),
                "Resources": resources,
            }
        ],
    )


@tracer.capture_method(capture_response=False)
def put_deletion_request(queue: str, item: dict) -> None:
    """Publishs a message to SQS and inserts into dynamodb"""
    sqs.send_message(
        QueueUrl=queue,
        MessageBody=json.dumps(item),
    )
    merge_delete_request(item)


@tracer.capture_method(capture_response=False)
def remove_null(obj: dict | list) -> None:
    """Removes null and other "empty" keys from a dict/list recursively"""
    if isinstance(obj, list):
        for i in obj:
            remove_null(i)
    elif isinstance(obj, dict):
        for k, v in list(obj.items()):
            if v is None or v == {} or v == []:
                obj.pop(k)
            elif isinstance(v, str):
                for fmt in ("%Y-%m-%dT%H:%M:%S%z", "%Y-%m-%dT%H:%M:%S.%f"):
                    try:
                        dt = datetime.strptime(v, fmt)
                        obj[k] = dt.astimezone(timezone.utc).strftime(
                            constants.DATETIME_FORMAT
                        )
                    except ValueError:
                        pass
            else:
                remove_null(v)


@tracer.capture_method(capture_response=False)
def update_flow_segments_updated(flow_id: str) -> None:
    """Update the segments_updated field on the specified Flow"""
    try:
        item_dict = set_node_property_base(
            "flow",
            flow_id,
            {
                "flow.segments_updated": datetime.now()
                .astimezone(timezone.utc)
                .strftime(constants.DATETIME_FORMAT)
            },
        )
        publish_event("flows/updated", {"flow": item_dict}, [flow_id])
    except ValueError:
        # The set_node_property_base function will throw an exception
        # if specified flow does not exist. When setting the segments_updated
        # field in the database don't need to worry if the flow does not exist.
        return


@tracer.capture_method(capture_response=False)
def validate_query_string(
    params: None | dict, request_context: APIGatewayEventRequestContext
) -> bool:
    """Checks if supplied parameters are valid names for the path and method of the request"""
    if params is None:
        return True
    query_string_parameters_keys = query_params[request_context.resource_path][
        request_context.http_method
    ].keys()
    for key in params.keys():
        if key not in query_string_parameters_keys:
            if not key.startswith("tag.") and not key.startswith("tag_exists."):
                return False
    return True


@tracer.capture_method(capture_response=False)
def serialise_neptune_obj(obj: dict, key_prefix: str = "") -> dict:
    """Return a new dict with properties of type dict/list serialised into string"""
    serialised = {}
    for k, v in obj.items():
        if isinstance(v, (list, dict)):
            serialised[f"{key_prefix}{constants.SERIALISE_PREFIX}{k}"] = json.dumps(v)
        else:
            serialised[f"{key_prefix}{k}"] = v
    return serialised


@tracer.capture_method(capture_response=False)
def deserialise_neptune_obj(obj: dict) -> dict:
    deserialised = {}
    for prop_name, prop_value in obj.items():
        if prop_name.startswith(constants.SERIALISE_PREFIX):
            actual_name = prop_name[len(constants.SERIALISE_PREFIX) :]
            deserialised[actual_name] = json.loads(prop_value)
        elif isinstance(prop_value, dict):
            deserialised[prop_name] = deserialise_neptune_obj(prop_value)
        else:
            deserialised[prop_name] = prop_value
    return deserialised


@tracer.capture_method(capture_response=False)
# pylint: disable=dangerous-default-value
def generate_source_query(
    properties: dict, set_dict: dict = None, where_literals: list = []
) -> cymple.builder.NodeAvailable:
    """Returns an Open Cypher Match query to return specified Source"""
    query = (
        qb.match()
        .node(ref_name="f", labels="flow", properties=properties.get("flow", {}))
        .related_to(label="represents")
        .node(
            ref_name="source",
            labels="source",
            properties=properties.get("source", {}),
        )
        .related_to(
            ref_name="t",
            label="has_tags",
            properties=properties.get("tags", {}),
        )
        .node(labels="tags")
    )
    if set_dict:
        query = query.set(set_dict).with_("*")
    if len(where_literals) > 0:
        query = query.where_literal(" AND ".join(where_literals))
    query = (
        query.match_optional()
        .node(ref_name="f")
        .related_from(ref_name="c", label="collected_by")
        .node(labels="flow")
        .related_to(label="represents")
        .node(ref_name="sc", labels="source")
        .match_optional()
        .node(ref_name="f")
        .related_to(label="collected_by")
        .node(labels="flow")
        .related_to(label="represents")
        .node(ref_name="cb", labels="source")
    )
    return query


@tracer.capture_method(capture_response=False)
# pylint: disable=dangerous-default-value
def generate_flow_query(
    properties: dict, set_dict: dict = None, where_literals: list = []
) -> cymple.builder.NodeAvailable:
    """Returns an Open Cypher Match query to return specified Flow"""
    query = (
        qb.match()
        .node(
            ref_name="flow",
            labels="flow",
            properties=properties.get("flow", {}),
        )
        .related_to(label="represents")
        .node(
            ref_name="s",
            labels="source",
            properties=properties.get("source", {}),
        )
        .match()
        .node(ref_name="flow")
        .related_to(
            ref_name="e",
            label="has_essence_parameters",
            properties=properties.get("essence_parameters", {}),
        )
        .node(labels="essence_parameters")
        .match()
        .node(ref_name="flow")
        .related_to(
            ref_name="t",
            label="has_tags",
            properties=properties.get("tags", {}),
        )
        .node(labels="tags")
    )
    if set_dict:
        query = query.set(set_dict).with_("*")
    if len(where_literals) > 0:
        query = query.where_literal(" AND ".join(where_literals))
    query = (
        query.match_optional()
        .node(ref_name="flow")
        .related_from(ref_name="c", label="collected_by")
        .node(ref_name="fc", labels="flow")
        .match_optional()
        .node(ref_name="flow")
        .related_to(label="collected_by")
        .node(ref_name="cb", labels="flow")
    )
    return query


@tracer.capture_method(capture_response=False)
# pylint: disable=dangerous-default-value
def generate_delete_request_query(
    properties: dict, set_dict: dict = None, where_literals: list = []
) -> cymple.builder.NodeAvailable:
    """Returns an Open Cypher Match query to return specified Delete Request"""
    query = (
        qb.match()
        .node(
            ref_name="delete_request",
            labels="delete_request",
            properties=properties.get("delete_request", {}),
        )
        .related_to(
            ref_name="e",
            label="has_error",
            properties=properties.get("error", {}),
        )
        .node(labels="error")
    )
    if set_dict:
        query = query.set(set_dict).with_("*")
    if len(where_literals) > 0:
        query = query.where_literal(" AND ".join(where_literals))
    return query


@tracer.capture_method(capture_response=False)
# pylint: disable=dangerous-default-value
def generate_match_query(
    record_type: str, properties: dict, set_dict: dict = None, where_literals: list = []
) -> cymple.builder.NodeAvailable:
    """Returns an Open Cypher Match query to return specified record type"""
    match record_type:
        case "source":
            return generate_source_query(properties, set_dict, where_literals)
        case "flow":
            return generate_flow_query(properties, set_dict, where_literals)
        case "delete_request":
            return generate_delete_request_query(properties, set_dict, where_literals)


@tracer.capture_method(capture_response=False)
def check_node_exists(record_type: str, record_id: str) -> bool:
    """Checks whether the specified Node exists in the Neptune Database"""
    query = (
        qb.match()
        .node(ref_name="n", labels=record_type, properties={"id": record_id})
        .return_literal("n.id")
        .get()
    )
    results = neptune.execute_open_cypher_query(openCypherQuery=query)
    return len(results["results"]) > 0


@tracer.capture_method(capture_response=False)
def query_node_tags(record_type: str, record_id: str) -> dict:
    """Returns the TAMS Tags for the specified Node"""
    try:
        query = (
            qb.match()
            .node(labels=record_type, properties={"id": record_id})
            .related_to(ref_name="t", label="has_tags")
            .node(labels="tags")
            .return_literal("t {.*} AS tags")
            .get()
        )
        results = neptune.execute_open_cypher_query(openCypherQuery=query)
        return results["results"][0]["tags"]
    except IndexError as e:
        raise ValueError("No results returned from the database query.") from e


@tracer.capture_method(capture_response=False)
def query_node_property(record_type: str, record_id: str, prop_name: str) -> any:
    """Returns the value of the specified Node property"""
    try:
        query = (
            qb.match()
            .node(ref_name="n", labels=record_type, properties={"id": record_id})
            .return_literal(f"n.{prop_name} AS property")
            .get()
        )
        results = neptune.execute_open_cypher_query(openCypherQuery=query)
        return results["results"][0]["property"]
    except IndexError as e:
        raise ValueError("No results returned from the database query.") from e


@tracer.capture_method(capture_response=False)
def query_node(record_type: str, record_id: str) -> dict:
    """Returns the specified Node from the Neptune Database"""
    try:
        query = (
            generate_match_query(record_type, {record_type: {"id": record_id}})
            .return_literal(constants.RETURN_LITERAL[record_type])
            .get()
        )
        results = neptune.execute_open_cypher_query(openCypherQuery=query)
        deserialised_results = [
            deserialise_neptune_obj(result[record_type])
            for result in results["results"]
        ]
        return deserialised_results[0]
    except IndexError as e:
        raise ValueError("No results returned from the database query.") from e


@tracer.capture_method(capture_response=False)
def parse_parameters(parameters: dict) -> tuple[int, int, dict, list]:
    """Parses API Gateway parameters into the structure used by OpenCypher query"""
    source_id = parameters.get("source_id", None)
    page = int(parameters.get("page", 0))
    limit = min(
        int(parameters.get("limit", constants.DEFAULT_PAGE_LIMIT)),
        constants.MAX_PAGE_LIMIT,
    )
    where_literals = []
    return_dict = {
        "source_properties": {"id": source_id} if source_id else {},
        "properties": {},
        "essence_properties": {},
        "tag_properties": {},
    }
    for key, value in parameters.items():
        if key not in ["page", "limit", "source_id", "timerange"]:
            if key in essence_params:
                if essence_params[key] == "int":
                    return_dict["essence_properties"][key] = int(value)
                elif essence_params[key] == "float":
                    return_dict["essence_properties"][key] = float(value)
                elif essence_params[key] == "bool":
                    return_dict["essence_properties"][key] = value.lower() == "true"
            elif key.startswith("tag.") or key.startswith("tag_exists."):
                tag_name = key.split(".", 1)[-1]
                if key.startswith("tag."):
                    return_dict["tag_properties"][tag_name] = value
                elif key.startswith("tag_exists."):
                    if value.lower() in ["true", "false"]:
                        if value.lower() == "true":
                            where_literals.append(f"t.{tag_name} IS NOT NULL")
                        else:
                            where_literals.append(f"t.{tag_name} IS NULL")
            else:
                return_dict["properties"][key] = value
    return page, limit, return_dict, where_literals


@tracer.capture_method(capture_response=False)
def query_sources(parameters: dict) -> tuple[list, int]:
    """Returns a list of the TAMS Sources from the Neptune Database"""
    page, limit, props, where_literals = parse_parameters(parameters)
    query = generate_source_query(
        {
            "source": props["properties"],
            "tags": props["tag_properties"],
        },
        where_literals=where_literals,
    )
    query = (
        query.return_literal(constants.RETURN_LITERAL["source"])
        .order_by("source.id")
        .skip(page)
        .limit(limit)
        .get()
    )
    results = neptune.execute_open_cypher_query(openCypherQuery=query)
    deserialised_results = [
        deserialise_neptune_obj(result["source"]) for result in results["results"]
    ]
    next_page = page + limit if len(deserialised_results) == limit else None
    return deserialised_results, next_page


@tracer.capture_method(capture_response=False)
def query_flows(parameters: dict) -> tuple[list, int]:
    """Returns a list of the TAMS Flows from the Neptune Database"""
    page, limit, props, where_literals = parse_parameters(parameters)
    query = generate_flow_query(
        {
            "flow": props["properties"],
            "source": props["source_properties"],
            "essence_parameters": props["essence_properties"],
            "tags": props["tag_properties"],
        },
        where_literals=where_literals,
    )
    query = (
        query.return_literal(constants.RETURN_LITERAL["flow"])
        .order_by("flow.id")
        .skip(page)
        .limit(limit)
        .get()
    )
    results = neptune.execute_open_cypher_query(openCypherQuery=query)
    deserialised_results = [
        deserialise_neptune_obj(result["flow"]) for result in results["results"]
    ]
    next_page = page + limit if len(deserialised_results) == limit else None
    return deserialised_results, next_page


@tracer.capture_method(capture_response=False)
def query_delete_requests() -> list:
    """Returns a list of the TAMS Delete Request from the Neptune Database"""
    query = generate_delete_request_query({})
    query = (
        query.return_literal(constants.RETURN_LITERAL["delete_request"])
        .order_by("delete_request.id")
        .get()
    )
    results = neptune.execute_open_cypher_query(openCypherQuery=query)
    deserialised_results = [
        deserialise_neptune_obj(result["delete_request"])
        for result in results["results"]
    ]
    return deserialised_results


@tracer.capture_method(capture_response=False)
def filter_dict(obj: dict, keys: set) -> dict:
    """Returns a dictionary with specific keys removed"""
    return {k: v for k, v in obj.items() if k not in keys}


@tracer.capture_method(capture_response=False)
def merge_source(source_dict: dict) -> None:
    """Perform an OpenCypher Merge operation on the supplied TAMS Source record"""
    tags = source_dict.get("tags", {})
    query = (
        qb.merge()
        .node(
            ref_name="s",
            labels="source",
            properties={"id": source_dict["id"]},
        )
        .set(serialise_neptune_obj(filter_dict(source_dict, {"id", "tags"}), "s."))
        .merge()
        .node(labels="tags", ref_name="t")
        .merge()
        .node(ref_name="s")
        .related_to(label="has_tags", properties=tags)
        .node(ref_name="t")
        .get()
    )
    neptune.execute_open_cypher_query(openCypherQuery=query)


@tracer.capture_method(capture_response=False)
def merge_flow(flow_dict: dict) -> None:
    """Perform an OpenCypher Merge operation on the supplied TAMS Flow record"""
    tags = flow_dict.get("tags", {})
    essence_parameters = flow_dict.get("essence_parameters", {})
    flow_collection = flow_dict.get("flow_collection", [])
    essence_parameters_properties = serialise_neptune_obj(essence_parameters)
    query = (
        qb.match()
        .node(ref_name="s", labels="source", properties={"id": flow_dict["source_id"]})
        .merge()
        .node(ref_name="f", labels="flow", properties={"id": flow_dict["id"]})
        .set(
            serialise_neptune_obj(
                filter_dict(
                    flow_dict,
                    {
                        "id",
                        "source_id",
                        "tags",
                        "essence_parameters",
                        "flow_collection",
                    },
                ),
                "f.",
            )
        )
        .merge()
        .node(labels="tags", ref_name="t")
        .merge()
        .node(ref_name="f")
        .related_to(label="has_tags", properties=tags)
        .node(ref_name="t")
        .merge()
        .node(labels="essence_parameters", ref_name="ep")
        .merge()
        .node(ref_name="f")
        .related_to(
            label="has_essence_parameters", properties=essence_parameters_properties
        )
        .node(ref_name="ep")
        .merge()
        .node(ref_name="f")
        .related_to(label="represents")
        .node(ref_name="s")
    )
    for n, collection in enumerate(flow_collection):
        node_ref = f"f{n}"
        collection_properties = {
            k: json.dumps(v) if isinstance(v, list) or isinstance(v, dict) else v
            for k, v in collection.items()
        }
        query = (
            qb.match().node(
                labels="flow",
                ref_name=node_ref,
                properties={"id": collection["id"]},
            )
            + query
            + qb.merge()
            .node(ref_name=node_ref)
            .related_to(label="collected_by", properties=collection_properties)
            .node(ref_name="f")
        )
    neptune.execute_open_cypher_query(openCypherQuery=query.get())


@tracer.capture_method(capture_response=False)
def merge_delete_request(delete_request_dict: dict) -> None:
    """Perform an OpenCypher Merge operation on the supplied TAMS Delete Request record"""
    error = delete_request_dict.get("error", {})
    error_properties = serialise_neptune_obj(error)
    query = (
        qb.merge()
        .node(
            ref_name="d",
            labels="delete_request",
            properties={"id": delete_request_dict["id"]},
        )
        .set(
            serialise_neptune_obj(
                filter_dict(delete_request_dict, {"id", "error"}), "d."
            )
        )
        .merge()
        .node(labels="error", ref_name="e")
        .merge()
        .node(ref_name="d")
        .related_to(label="has_error", properties=error_properties)
        .node(ref_name="e")
        .get()
    )
    neptune.execute_open_cypher_query(openCypherQuery=query)


@tracer.capture_method(capture_response=False)
def delete_flow(flow_id: str) -> str | None:
    """Deletes the specified Flow from the Neptune Database"""
    try:
        query = (
            qb.match()
            .node(ref_name="flow", labels="flow", properties={"id": flow_id})
            .related_to(label="represents")
            .node(ref_name="s", labels="source")
            .detach_delete(ref_name="flow")
            .return_literal("s.id AS source_id")
            .get()
        )
        results = neptune.execute_open_cypher_query(openCypherQuery=query)
        return results["results"][0]["source_id"]
    except IndexError:
        return None


@tracer.capture_method(capture_response=False)
def set_node_property_base(record_type: str, record_id: str, props: dict) -> dict:
    """Performs an OpenCypher Set operation on the specified Node and properties"""
    try:
        query = (
            generate_match_query(
                record_type,
                {record_type: {"id": record_id}},
                set_dict=props,
            )
            .return_literal(constants.RETURN_LITERAL[record_type])
            .get()
        )
        results = neptune.execute_open_cypher_query(openCypherQuery=query)
        deserialised_results = [
            deserialise_neptune_obj(result[record_type])
            for result in results["results"]
        ]
        return deserialised_results
    except IndexError as e:
        raise ValueError("No results returned from the database query.") from e


@tracer.capture_method(capture_response=False)
def set_node_property(
    record_type: str, record_id: str, username: str, props: dict
) -> dict:
    """Performs an OpenCypher Set operation on the specified Node and properties with the addition of updated and updated_by properties"""
    meta_props = {
        **props,
        f"{record_type}.{"metadata_" if record_type == "flow" else ""}updated": datetime.now()
        .astimezone(timezone.utc)
        .strftime(constants.DATETIME_FORMAT),
        f"{record_type}.updated_by": username,
    }
    return set_node_property_base(record_type, record_id, meta_props)<|MERGE_RESOLUTION|>--- conflicted
+++ resolved
@@ -36,7 +36,6 @@
 s3 = boto3.client(
     "s3", config=Config(s3={"addressing_style": "virtual"})
 )  # Addressing style is required to ensure pre-signed URLs work as soon as the bucket is created.
-<<<<<<< HEAD
 neptune = boto3.client(
     "neptunedata",
     region_name=os.environ["AWS_REGION"],
@@ -48,8 +47,6 @@
 class TimeRangeBoundary(Enum):
     START = "start"
     END = "end"
-=======
->>>>>>> d29d03c7
 
 
 @tracer.capture_method(capture_response=False)
